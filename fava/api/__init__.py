--- conflicted
+++ resolved
@@ -372,17 +372,6 @@
         return self._journal(self.entries, Note)
 
     def queries(self, query_hash=None):
-<<<<<<< HEAD
-        res = self._journal(self.all_entries, Query)
-        no_query = {
-            'name': 'None',
-            'query_string': ''
-        }
-        if query_hash:
-            return next((x for x in res if x['hash'] == query_hash), no_query)
-        else:
-            return res
-=======
         if not query_hash:
             return self._journal(self.all_entries, Query)
         matching_entries = [entry for entry in self.all_entries
@@ -393,7 +382,6 @@
 
         assert len(matching_entries) == 1
         return serialize_entry(matching_entries[0])
->>>>>>> cb4ad382
 
     def events(self, event_type=None, only_include_newest=False):
         events = self._journal(self.entries, Event)
